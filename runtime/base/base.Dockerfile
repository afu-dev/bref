--- conflicted
+++ resolved
@@ -384,9 +384,5 @@
 # libicu-devel : needed for
 # libpng-devel : needed for gd
 # libjpeg-devel : needed for gd
-<<<<<<< HEAD
-RUN LD_LIBRARY_PATH= yum install -y readline-devel gettext-devel libicu-devel libpng-devel libjpeg-devel sqlite-devel
-=======
 # libxslt-devel : needed for the XSL extension
-RUN LD_LIBRARY_PATH= yum install -y readline-devel gettext-devel libicu-devel libpng-devel libjpeg-devel libxslt-devel
->>>>>>> 277e29cb
+RUN LD_LIBRARY_PATH= yum install -y readline-devel gettext-devel libicu-devel libpng-devel libjpeg-devel libxslt-devel sqlite-devel