SHELL := /bin/bash
.PHONY: publish layers docker-images

# Publish the layers on AWS Lambda
publish: layers
	cd layers ; php publish.php

# Build the layers
layers: export/console.zip export/php-72.zip export/php-73.zip export/php-74.zip export/php-72-fpm.zip export/php-73-fpm.zip export/php-74-fpm.zip

# The PHP runtimes
export/php%.zip: docker-images
	PHP_VERSION=$$(echo $@ | cut -d'/' -f 2 | cut -d'.' -f 1);\
	rm -f $@;\
	mkdir export/tmp ; cd export/tmp ;\
	docker run --entrypoint "tar" bref/$$PHP_VERSION:latest -ch -C /opt .  |tar -x;zip --quiet --recurse-paths ../$$PHP_VERSION.zip . ;
	rm -rf export/tmp

# The console runtime
export/console.zip: layers/console/bootstrap
	rm -f export/console.zip
	cd layers/console && zip ../../export/console.zip bootstrap

<<<<<<< HEAD
# Build Docker images
docker-images:
	# Build the base environment (without PHP)
	cd base ; docker build --file base.Dockerfile -t bref/tmp/step-1/build-environment .
	# Build the `bref/build-php-XX` images
	# (build only the first `FROM` section of the Dockerfile)
	cd base ; docker build --file php-72.Dockerfile -t bref/build-php-72 --target build-environment .
	cd base ; docker build --file php-73.Dockerfile -t bref/build-php-73 --target build-environment .
	# Build the whole Dockerfile to generate the cleaned images that will be used in the next step
	cd base ; docker build --file php-72.Dockerfile -t bref/tmp/cleaned-build-php-72 .
	cd base ; docker build --file php-73.Dockerfile -t bref/tmp/cleaned-build-php-73 .
	# - function
	cd layers/function ; docker build -t bref/php-72 --build-arg PHP_VERSION=72 .
	cd layers/function ; docker build -t bref/php-73 --build-arg PHP_VERSION=73 .
	# - fpm
	cd layers/fpm ; docker build -t bref/php-72-fpm --build-arg PHP_VERSION=72 .
	cd layers/fpm ; docker build -t bref/php-73-fpm --build-arg PHP_VERSION=73 .
	# Other Docker images
	cd layers/fpm-dev ; docker build -t bref/php-72-fpm-dev --build-arg PHP_VERSION=72 .
	cd layers/fpm-dev ; docker build -t bref/php-73-fpm-dev --build-arg PHP_VERSION=73 .
	cd layers/web; docker build -t bref/fpm-dev-gateway .
	# Run tests
	php layers/tests.php
=======
# Build the docker container that will be used to compile PHP and its extensions
compiler: compiler.Dockerfile
	docker build -f ${PWD}/compiler.Dockerfile -t bref/runtime/compiler:latest .

# Compile PHP and its extensions
build: compiler
	docker build -f ${PWD}/php-intermediary.Dockerfile -t bref/php-74-intermediary:latest $(shell helpers/docker_args.sh versions.ini php74) .
	cd layers/fpm ; docker build -t bref/php-74-fpm:$(TAG) --build-arg LAYER_IMAGE=bref/php-74-intermediary:latest . ; cd ../..
	cd layers/fpm-dev ; docker build -t bref/php-74-fpm-dev:$(TAG) --build-arg LAYER_IMAGE=bref/php-74-intermediary:latest . ; cd ../..
	cd layers/function ; docker build -t bref/php-74:$(TAG) --build-arg LAYER_IMAGE=bref/php-74-intermediary:latest . ; cd ../..
	cd layers/web; docker build -t bref/fpm-dev-gateway:$(TAG) . ; cd ../..
>>>>>>> f251c7d8
<|MERGE_RESOLUTION|>--- conflicted
+++ resolved
@@ -21,7 +21,6 @@
 	rm -f export/console.zip
 	cd layers/console && zip ../../export/console.zip bootstrap
 
-<<<<<<< HEAD
 # Build Docker images
 docker-images:
 	# Build the base environment (without PHP)
@@ -30,31 +29,23 @@
 	# (build only the first `FROM` section of the Dockerfile)
 	cd base ; docker build --file php-72.Dockerfile -t bref/build-php-72 --target build-environment .
 	cd base ; docker build --file php-73.Dockerfile -t bref/build-php-73 --target build-environment .
+	cd base ; docker build --file php-74.Dockerfile -t bref/build-php-74 --target build-environment .
 	# Build the whole Dockerfile to generate the cleaned images that will be used in the next step
 	cd base ; docker build --file php-72.Dockerfile -t bref/tmp/cleaned-build-php-72 .
 	cd base ; docker build --file php-73.Dockerfile -t bref/tmp/cleaned-build-php-73 .
+	cd base ; docker build --file php-74.Dockerfile -t bref/tmp/cleaned-build-php-74 .
 	# - function
 	cd layers/function ; docker build -t bref/php-72 --build-arg PHP_VERSION=72 .
 	cd layers/function ; docker build -t bref/php-73 --build-arg PHP_VERSION=73 .
+	cd layers/function ; docker build -t bref/php-74 --build-arg PHP_VERSION=74 .
 	# - fpm
 	cd layers/fpm ; docker build -t bref/php-72-fpm --build-arg PHP_VERSION=72 .
 	cd layers/fpm ; docker build -t bref/php-73-fpm --build-arg PHP_VERSION=73 .
+	cd layers/fpm ; docker build -t bref/php-74-fpm --build-arg PHP_VERSION=74 .
 	# Other Docker images
 	cd layers/fpm-dev ; docker build -t bref/php-72-fpm-dev --build-arg PHP_VERSION=72 .
 	cd layers/fpm-dev ; docker build -t bref/php-73-fpm-dev --build-arg PHP_VERSION=73 .
+	cd layers/fpm-dev ; docker build -t bref/php-74-fpm-dev --build-arg PHP_VERSION=74 .
 	cd layers/web; docker build -t bref/fpm-dev-gateway .
 	# Run tests
-	php layers/tests.php
-=======
-# Build the docker container that will be used to compile PHP and its extensions
-compiler: compiler.Dockerfile
-	docker build -f ${PWD}/compiler.Dockerfile -t bref/runtime/compiler:latest .
-
-# Compile PHP and its extensions
-build: compiler
-	docker build -f ${PWD}/php-intermediary.Dockerfile -t bref/php-74-intermediary:latest $(shell helpers/docker_args.sh versions.ini php74) .
-	cd layers/fpm ; docker build -t bref/php-74-fpm:$(TAG) --build-arg LAYER_IMAGE=bref/php-74-intermediary:latest . ; cd ../..
-	cd layers/fpm-dev ; docker build -t bref/php-74-fpm-dev:$(TAG) --build-arg LAYER_IMAGE=bref/php-74-intermediary:latest . ; cd ../..
-	cd layers/function ; docker build -t bref/php-74:$(TAG) --build-arg LAYER_IMAGE=bref/php-74-intermediary:latest . ; cd ../..
-	cd layers/web; docker build -t bref/fpm-dev-gateway:$(TAG) . ; cd ../..
->>>>>>> f251c7d8
+	php layers/tests.php