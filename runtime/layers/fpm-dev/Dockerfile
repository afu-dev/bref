--- conflicted
+++ resolved
@@ -3,6 +3,14 @@
 
 RUN pecl install xdebug
 RUN cp $(php -r "echo ini_get('extension_dir');")/xdebug.so /tmp
+
+ENV current_os=linux
+RUN version=$(php -r "echo PHP_MAJOR_VERSION.PHP_MINOR_VERSION;")-zts \
+    && curl -A "Docker" -o /tmp/blackfire-probe.tar.gz -D - -L -s https://blackfire.io/api/v1/releases/probe/php/$current_os/amd64/$version \
+    && mkdir -p /tmp/blackfire \
+    && tar zxpf /tmp/blackfire-probe.tar.gz -C /tmp/blackfire \
+    && cp /tmp/blackfire/blackfire-*.so /tmp/blackfire.so \
+    && rm -rf /tmp/blackfire /tmp/blackfire-probe.tar.gz
 
 FROM bref/php-${PHP_VERSION}-fpm as build_dev
 
@@ -16,25 +24,7 @@
 # Override the config so that PHP-FPM listens on port 9000
 COPY php-fpm.conf /opt/bref/etc/php-fpm.conf
 
-<<<<<<< HEAD
-USER root
-ENV current_os=linux
-RUN version=$(php -r "echo PHP_MAJOR_VERSION.PHP_MINOR_VERSION;")-zts \
-    && curl -A "Docker" -o /tmp/blackfire-probe.tar.gz -D - -L -s https://blackfire.io/api/v1/releases/probe/php/$current_os/amd64/$version \
-    && mkdir -p /tmp/blackfire \
-    && tar zxpf /tmp/blackfire-probe.tar.gz -C /tmp/blackfire \
-    && cp /tmp/blackfire/blackfire-*.so $(php -r "echo ini_get('extension_dir');")/blackfire.so \
-    && rm -rf /tmp/blackfire /tmp/blackfire-probe.tar.gz
-
-# Build the final image from the lambci image that is close to the production environment
-FROM lambci/lambda:provided
-
-COPY --from=0  /opt /opt
-
 EXPOSE 9000
-=======
-EXPOSE 9001
->>>>>>> 36b2980e
 
 # Clear the parent entrypoint
 ENTRYPOINT []
