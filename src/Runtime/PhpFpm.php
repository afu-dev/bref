<?php declare(strict_types=1);

namespace Bref\Runtime;

use Bref\Http\LambdaResponse;
use Hoa\Fastcgi\Exception\Exception as HoaFastCgiException;
use Hoa\Fastcgi\Responder;
use Hoa\Socket\Client;
use Hoa\Socket\Exception\Exception as HoaSocketException;
use Symfony\Component\Process\Process;

/**
 * Proxies HTTP events coming from API Gateway to PHP-FPM via FastCGI.
 *
 * Usage example:
 *
 *     $event = [get the Lambda event];
 *     $phpFpm = new PhpFpm('index.php');
 *     $phpFpm->start();
 *     $lambdaResponse = $phpFpm->proxy($event);
 *     $phpFpm->stop();
 *     [send the $lambdaResponse];
 */
class PhpFpm
{
    private const SOCKET = '/tmp/.bref/php-fpm.sock';
    private const PID_FILE = '/tmp/.bref/php-fpm.pid';
    private const CONFIG = '/opt/bref/etc/php-fpm.conf';

    /** @var Client|null */
    private $client;
    /** @var string */
    private $handler;
    /** @var string */
    private $configFile;
    /** @var Process|null */
    private $fpm;

    public function __construct(string $handler, string $configFile = self::CONFIG)
    {
        $this->handler = $handler;
        $this->configFile = $configFile;
    }

    /**
     * Start the PHP-FPM process.
     */
    public function start(): void
    {
        // In case Lambda stopped our process (e.g. because of a timeout) we need to make sure PHP-FPM has stopped
        // as well and restart it
        if ($this->isReady()) {
            $this->killExistingFpm();
        }

        if (! is_dir(dirname(self::SOCKET))) {
            mkdir(dirname(self::SOCKET));
        }

        /**
         * --nodaemonize: we want to keep control of the process
         * --force-stderr: force logs to be sent to stderr, which will allow us to send them to CloudWatch
         */
        $this->fpm = new Process(['php-fpm', '--nodaemonize', '--force-stderr', '--fpm-config', $this->configFile]);
        $this->fpm->setTimeout(null);
        $this->fpm->start(function ($type, $output): void {
            // Send any PHP-FPM log to CloudWatch
            echo $output;
        });

        $this->reconnect();

        $this->waitUntilReady();
    }

    public function stop(): void
    {
        if ($this->fpm && $this->fpm->isRunning()) {
            $this->client->disconnect();
            $this->fpm->stop(2);
            if ($this->isReady()) {
                throw new \Exception('PHP-FPM cannot be stopped');
            }
        }
    }

    public function __destruct()
    {
        $this->stop();
    }

    /**
     * @throws \Exception If the PHP-FPM process is not running anymore.
     */
    public function ensureStillRunning(): void
    {
        if (! $this->fpm || ! $this->fpm->isRunning()) {
            throw new \Exception('PHP-FPM has stopped for an unknown reason');
        }
    }

    /**
     * Proxy the API Gateway event to PHP-FPM and return its response.
     *
     * @param mixed $event
     */
    public function proxy($event): LambdaResponse
    {
        if (! isset($event['httpMethod'])) {
            throw new \Exception('The lambda was not invoked via HTTP through API Gateway: this is not supported by this runtime');
        }

        [$requestHeaders, $requestBody] = $this->eventToFastCgiRequest($event);
        $responder = new Responder($this->client);
        $context = $event['requestContext'] ?? [];
        $isALB = array_key_exists('elb', $context);
        if (method_exists($responder, 'setMultiHeader')) {
            $responder->setMultiHeader($isALB);
        }
        try {
            $responder->send($requestHeaders, $requestBody);
        } catch (HoaFastCgiException|HoaSocketException $e) {
            // Once the socket gets broken every following request is broken. We need to reconnect.
            $this->reconnect();
            throw new FastCgiCommunicationFailed(sprintf(
                'Error communicating with PHP-FPM to read the HTTP response. A common root cause of this can be that the Lambda (or PHP) timed out, for example when trying to connect to a remote API or database, if this happens continuously check for those! Bref will reconnect to PHP-FPM to clean things up. Original exception message: %s %s',
                get_class($e),
                $e->getMessage()
            ), 0, $e);
        }

        $responseHeaders = $responder->getResponseHeaders();

        $responseHeaders = array_change_key_case($responseHeaders, CASE_LOWER);

        // Extract the status code
        if (isset($responseHeaders['status'])) {
            $statscode = is_array($responseHeaders['status']) ? $responseHeaders['status'][0]: $responseHeaders['status'];
            $status = preg_replace('/[^0-9]/', '', $statscode);
        } else {
            $status = 200;
        }
        unset($responseHeaders['status']);

        $responseBody = (string) $responder->getResponseContent();

        return new LambdaResponse((int) $status, $responseHeaders, $responseBody);
    }

    private function waitUntilReady(): void
    {
        $wait = 5000; // 5ms
        $timeout = 5000000; // 5 secs
        $elapsed = 0;

        while (! $this->isReady()) {
            usleep($wait);
            $elapsed += $wait;

            if ($elapsed > $timeout) {
                throw new \Exception('Timeout while waiting for PHP-FPM socket at ' . self::SOCKET);
            }

            // If the process has crashed we can stop immediately
            if (! $this->fpm->isRunning()) {
                throw new \Exception('PHP-FPM failed to start');
            }
        }
    }

    private function isReady(): bool
    {
        clearstatcache(false, self::SOCKET);

        return file_exists(self::SOCKET);
    }

    private function eventToFastCgiRequest(array $event): array
    {
        $requestBody = $event['body'] ?? '';
        if ($event['isBase64Encoded'] ?? false) {
            $requestBody = base64_decode($requestBody);
        }

        $uri = $event['path'] ?? '/';
        /*
         * queryStringParameters does not handle correctly arrays in parameters
         * ?array[key]=value gives ['array[key]' => 'value'] while we want ['array' => ['key' = > 'value']]
         * We recreate the original query string and we use parse_str which handles correctly arrays
         *
         * There's still an issue: AWS API Gateway does not support multiple query string parameters with the same name
         * So you can't use something like ?array[]=val1&array[]=val2 because only the 'val2' value will survive
         */
        if (array_key_exists('multiValueQueryStringParameters', $event) && $event['multiValueQueryStringParameters']) {
            $queryParameters = [];
            foreach ($event['multiValueQueryStringParameters'] as $key => $value) {
                $queryParameters[$key] = $value[0];
            }
            if ($queryParameters) {
                $uri.= '?' . http_build_query($queryParameters);
            }
        } else {
            $queryString = http_build_query($event['queryStringParameters'] ?? []);
            parse_str($queryString, $queryParameters);
            if (! empty($queryString)) {
                $uri .= '?' . $queryString;
            }
        }

        if (isset($queryParameters)) {
            $queryString = http_build_query($queryParameters);
        }
        $protocol = $event['requestContext']['protocol'] ?? 'HTTP/1.1';

        // Normalize headers
<<<<<<< HEAD
=======
        $headers = $event['headers'] ?? [];
        $headers = array_change_key_case($headers, CASE_LOWER);
>>>>>>> dc350f86

        $requestHeaders = [
            'GATEWAY_INTERFACE' => 'FastCGI/1.0',
            'REQUEST_METHOD' => $event['httpMethod'],
            'REQUEST_URI' => $uri,
            'SCRIPT_FILENAME' => $this->handler,
            'SERVER_SOFTWARE' => 'bref',
            'REMOTE_ADDR' => '127.0.0.1',
<<<<<<< HEAD
            'SERVER_ADDR' => '127.0.0.1',
            'SERVER_PROTOCOL' => $protocol,
=======
            'REMOTE_PORT' => $headers['x-forwarded-port'] ?? 80,
            'SERVER_ADDR' => '127.0.0.1',
            'SERVER_NAME' => $headers['host'] ?? 'localhost',
            'SERVER_PROTOCOL' => $protocol,
            'SERVER_PORT' => $headers['x-forwarded-port'] ?? 80,
>>>>>>> dc350f86
            'PATH_INFO' => $event['path'] ?? '/',
            'QUERY_STRING' => $queryString ?? '',
        ];

<<<<<<< HEAD
        if (array_key_exists('multiValueHeaders', $event)) {
            $headers = $event['multiValueHeaders'];
            $serverName = $headers['host'][0] ?? 'localhost';
            if ((strtoupper($event['httpMethod']) === 'POST') && ! isset($headers['content-type'])) {
                $headers['content-type'] = ['application/x-www-form-urlencoded'];
            }
            if (isset($headers['content-type'])) {
                $requestHeaders['CONTENT_TYPE'] = $headers['content-type'][0];
            }
            $requestHeaders['REMOTE_PORT'] = $headers['X-Forwarded-Port'][0] ?? 80;
            $requestHeaders['SERVER_PORT'] = $headers['X-Forwarded-Port'][0] ?? 80;
            $requestHeaders['SERVER_NAME'] = $serverName;
            if ((strtoupper($event['httpMethod']) === 'POST') && ! isset($headers['content-length'])) {
                $headers['content-length'] = [strlen($requestBody)];
            }
            if (isset($headers['content-length'])) {
                $requestHeaders['CONTENT_LENGTH'] = $headers['content-length'][0];
            }
            foreach ($headers as $name => $values) {
                foreach ($values as $value) {
                    $key = 'HTTP_' . strtoupper(str_replace('-', '_', $name));
                    $requestHeaders[$key] = $value;
                }
            }
        } else {
            $headers = $event['headers'] ?? [];
            $headers = array_change_key_case($headers, CASE_LOWER);
            $serverName = $headers['host'] ?? 'localhost';
            $requestHeaders['REMOTE_PORT'] = $headers['X-Forwarded-Port'] ?? 80;
            $requestHeaders['SERVER_PORT'] = $headers['X-Forwarded-Port'] ?? 80;
            $requestHeaders['SERVER_NAME'] = $serverName;
            // See https://stackoverflow.com/a/5519834/245552
            if ((strtoupper($event['httpMethod']) === 'POST') && ! isset($headers['content-type'])) {
                $headers['content-type'] = 'application/x-www-form-urlencoded';
            }
            if (isset($headers['content-type'])) {
                $requestHeaders['CONTENT_TYPE'] = $headers['content-type'];
            }
            // Auto-add the Content-Length header if it wasn't provided
            // See https://github.com/mnapoli/bref/issues/162
            if ((strtoupper($event['httpMethod']) === 'POST') && ! isset($headers['content-length'])) {
                $headers['content-length'] = strlen($requestBody);
            }
            if (isset($headers['content-length'])) {
                $requestHeaders['CONTENT_LENGTH'] = $headers['content-length'];
            }
            foreach ($headers as $header => $value) {
                $key = 'HTTP_' . strtoupper(str_replace('-', '_', $header));
                $requestHeaders[$key] = $value;
            }
=======
        $method = strtoupper($event['httpMethod']);

        // See https://stackoverflow.com/a/5519834/245552
        if (! empty($requestBody) && $method !== 'TRACE' && ! isset($headers['content-type'])) {
            $headers['content-type'] = 'application/x-www-form-urlencoded';
        }
        if (isset($headers['content-type'])) {
            $requestHeaders['CONTENT_TYPE'] = $headers['content-type'];
        }
        // Auto-add the Content-Length header if it wasn't provided
        // See https://github.com/mnapoli/bref/issues/162
        if (! empty($requestBody) && $method !== 'TRACE' && ! isset($headers['content-length'])) {
            $headers['content-length'] = strlen($requestBody);
        }
        if (isset($headers['content-length'])) {
            $requestHeaders['CONTENT_LENGTH'] = $headers['content-length'];
        }

        foreach ($headers as $header => $value) {
            $key = 'HTTP_' . strtoupper(str_replace('-', '_', $header));
            $requestHeaders[$key] = $value;
>>>>>>> dc350f86
        }
        return [$requestHeaders, $requestBody];
    }

    private function reconnect(): void
    {
        if ($this->client) {
            /**
             * Hoa magic
             *
             * @see \Hoa\Socket\Connection\Connection
             */
            $this->client->disconnect();
        }

        $this->client = new Client('unix://' . self::SOCKET, 30000);
    }

    /**
     * This methods makes sure to kill any existing PHP-FPM process.
     */
    private function killExistingFpm(): void
    {
        // Never seen this happen but just in case
        if (! file_exists(self::PID_FILE)) {
            unlink(self::SOCKET);
            return;
        }

        $pid = (int) file_get_contents(self::PID_FILE);

        // Never seen this happen but just in case
        if ($pid <= 0) {
            echo "PHP-FPM's PID file contained an invalid PID, assuming PHP-FPM isn't running.\n";
            unlink(self::SOCKET);
            unlink(self::PID_FILE);
            return;
        }

        // Check if the process is running
        if (posix_getpgid($pid) === false) {
            // PHP-FPM is not running anymore, we can cleanup
            unlink(self::SOCKET);
            unlink(self::PID_FILE);
            return;
        }

        echo "PHP-FPM seems to be running already, this might be because Lambda stopped the bootstrap process but didn't leave us an opportunity to stop PHP-FPM. Stopping PHP-FPM now to restart from a blank slate.\n";

        // PHP-FPM is running, let's try to kill it properly
        $result = posix_kill($pid, SIGTERM);
        if ($result === false) {
            echo "PHP-FPM's PID file contained a PID that doesn't exist, assuming PHP-FPM isn't running.\n";
            unlink(self::SOCKET);
            unlink(self::PID_FILE);
            return;
        }

        $this->waitUntilStopped($pid);
        unlink(self::SOCKET);
        unlink(self::PID_FILE);
    }

    /**
     * Wait until PHP-FPM has stopped.
     */
    private function waitUntilStopped(int $pid): void
    {
        $wait = 5000; // 5ms
        $timeout = 1000000; // 1 sec
        $elapsed = 0;
        while (posix_getpgid($pid) !== false) {
            usleep($wait);
            $elapsed += $wait;
            if ($elapsed > $timeout) {
                throw new \Exception('Timeout while waiting for PHP-FPM to stop');
            }
        }
    }
}<|MERGE_RESOLUTION|>--- conflicted
+++ resolved
@@ -211,49 +211,35 @@
             $queryString = http_build_query($queryParameters);
         }
         $protocol = $event['requestContext']['protocol'] ?? 'HTTP/1.1';
-
+        $method = strtoupper($event['httpMethod']);
         // Normalize headers
-<<<<<<< HEAD
-=======
-        $headers = $event['headers'] ?? [];
-        $headers = array_change_key_case($headers, CASE_LOWER);
->>>>>>> dc350f86
-
         $requestHeaders = [
             'GATEWAY_INTERFACE' => 'FastCGI/1.0',
-            'REQUEST_METHOD' => $event['httpMethod'],
+            'REQUEST_METHOD' => $method,
             'REQUEST_URI' => $uri,
             'SCRIPT_FILENAME' => $this->handler,
             'SERVER_SOFTWARE' => 'bref',
             'REMOTE_ADDR' => '127.0.0.1',
-<<<<<<< HEAD
             'SERVER_ADDR' => '127.0.0.1',
             'SERVER_PROTOCOL' => $protocol,
-=======
-            'REMOTE_PORT' => $headers['x-forwarded-port'] ?? 80,
-            'SERVER_ADDR' => '127.0.0.1',
-            'SERVER_NAME' => $headers['host'] ?? 'localhost',
-            'SERVER_PROTOCOL' => $protocol,
-            'SERVER_PORT' => $headers['x-forwarded-port'] ?? 80,
->>>>>>> dc350f86
             'PATH_INFO' => $event['path'] ?? '/',
             'QUERY_STRING' => $queryString ?? '',
         ];
 
-<<<<<<< HEAD
         if (array_key_exists('multiValueHeaders', $event)) {
             $headers = $event['multiValueHeaders'];
+            $headers = array_change_key_case($headers, CASE_LOWER);
             $serverName = $headers['host'][0] ?? 'localhost';
-            if ((strtoupper($event['httpMethod']) === 'POST') && ! isset($headers['content-type'])) {
+            if (($method === 'POST') && ! isset($headers['content-type'])) {
                 $headers['content-type'] = ['application/x-www-form-urlencoded'];
             }
             if (isset($headers['content-type'])) {
                 $requestHeaders['CONTENT_TYPE'] = $headers['content-type'][0];
             }
-            $requestHeaders['REMOTE_PORT'] = $headers['X-Forwarded-Port'][0] ?? 80;
-            $requestHeaders['SERVER_PORT'] = $headers['X-Forwarded-Port'][0] ?? 80;
+            $requestHeaders['REMOTE_PORT'] = $headers['x-forwarded-port'][0] ?? 80;
+            $requestHeaders['SERVER_PORT'] = $headers['x-forwarded-port'][0] ?? 80;
             $requestHeaders['SERVER_NAME'] = $serverName;
-            if ((strtoupper($event['httpMethod']) === 'POST') && ! isset($headers['content-length'])) {
+            if (($method === 'POST') && ! isset($headers['content-length'])) {
                 $headers['content-length'] = [strlen($requestBody)];
             }
             if (isset($headers['content-length'])) {
@@ -269,11 +255,11 @@
             $headers = $event['headers'] ?? [];
             $headers = array_change_key_case($headers, CASE_LOWER);
             $serverName = $headers['host'] ?? 'localhost';
-            $requestHeaders['REMOTE_PORT'] = $headers['X-Forwarded-Port'] ?? 80;
-            $requestHeaders['SERVER_PORT'] = $headers['X-Forwarded-Port'] ?? 80;
+            $requestHeaders['REMOTE_PORT'] = $headers['x-forwarded-port'] ?? 80;
+            $requestHeaders['SERVER_PORT'] = $headers['x-forwarded-port'] ?? 80;
             $requestHeaders['SERVER_NAME'] = $serverName;
             // See https://stackoverflow.com/a/5519834/245552
-            if ((strtoupper($event['httpMethod']) === 'POST') && ! isset($headers['content-type'])) {
+            if (($method === 'POST') && ! isset($headers['content-type'])) {
                 $headers['content-type'] = 'application/x-www-form-urlencoded';
             }
             if (isset($headers['content-type'])) {
@@ -281,7 +267,7 @@
             }
             // Auto-add the Content-Length header if it wasn't provided
             // See https://github.com/mnapoli/bref/issues/162
-            if ((strtoupper($event['httpMethod']) === 'POST') && ! isset($headers['content-length'])) {
+            if (($method === 'POST') && ! isset($headers['content-length'])) {
                 $headers['content-length'] = strlen($requestBody);
             }
             if (isset($headers['content-length'])) {
@@ -291,29 +277,6 @@
                 $key = 'HTTP_' . strtoupper(str_replace('-', '_', $header));
                 $requestHeaders[$key] = $value;
             }
-=======
-        $method = strtoupper($event['httpMethod']);
-
-        // See https://stackoverflow.com/a/5519834/245552
-        if (! empty($requestBody) && $method !== 'TRACE' && ! isset($headers['content-type'])) {
-            $headers['content-type'] = 'application/x-www-form-urlencoded';
-        }
-        if (isset($headers['content-type'])) {
-            $requestHeaders['CONTENT_TYPE'] = $headers['content-type'];
-        }
-        // Auto-add the Content-Length header if it wasn't provided
-        // See https://github.com/mnapoli/bref/issues/162
-        if (! empty($requestBody) && $method !== 'TRACE' && ! isset($headers['content-length'])) {
-            $headers['content-length'] = strlen($requestBody);
-        }
-        if (isset($headers['content-length'])) {
-            $requestHeaders['CONTENT_LENGTH'] = $headers['content-length'];
-        }
-
-        foreach ($headers as $header => $value) {
-            $key = 'HTTP_' . strtoupper(str_replace('-', '_', $header));
-            $requestHeaders[$key] = $value;
->>>>>>> dc350f86
         }
         return [$requestHeaders, $requestBody];
     }
