--- conflicted
+++ resolved
@@ -19,7 +19,6 @@
         - make website-assets
 
 menu:
-<<<<<<< HEAD
     intro:
         -   section: Introduction
             items:
@@ -122,7 +121,7 @@
                     url: /docs/environment/custom-domains.html
                     title: Configuring custom domain names for HTTP applications
                 performances:
-                    text: Performances
+                    text: Performance
                     url: /docs/environment/performances.html
                     title: Performance tuning and optimizations
         -   section: Learning
@@ -134,101 +133,4 @@
                 community:
                     text: Community
                     url: /docs/community.html
-                    title: Places where to learne and exchange about Bref.
-=======
-    -   section: Getting Started
-        items:
-            what-is-bref:
-                text: What is Bref and serverless?
-                url: /docs/
-            installation:
-                text: Installation
-                url: /docs/installation.html
-            first-steps:
-                text: First steps
-                url: /docs/first-steps.html
-    -   section: Runtimes
-        items:
-            runtimes-introduction:
-                text: Introduction to PHP runtimes
-                url: /docs/runtimes/
-            php-functions:
-                text: PHP functions
-                url: /docs/runtimes/function.html
-            http-applications:
-                text: HTTP
-                url: /docs/runtimes/http.html
-            console-applications:
-                text: Console
-                url: /docs/runtimes/console.html
-    -   section: Usage
-        items:
-            deploy:
-                text: Deployment
-                url: /docs/deploy.html
-            local-development:
-                text: Local development
-                url: /docs/local-development.html
-            websites:
-                text: Websites
-                url: /docs/websites.html
-                title: Building complete websites with Bref
-            cron:
-                text: Cron
-                url: /docs/cron.html
-                title: Cron tasks
-    -   section: Environment
-        items:
-            serverless-yml:
-                text: serverless.yml
-                url: /docs/environment/serverless-yml.html
-                title: Configure your application with the serverless.yml file
-            variables:
-                text: Variables
-                url: /docs/environment/variables.html
-                title: Configuring environment variables with Bref
-            php:
-                text: PHP
-                url: /docs/environment/php.html
-                title: Configuring PHP versions and options with Bref
-            storage:
-                text: Storage
-                url: /docs/environment/storage.html
-                title: Storing files and data with Bref on AWS Lambda
-            logs:
-                text: Logs
-                url: /docs/environment/logs.html
-                title: Managing logs with Bref on AWS Lambda
-            database:
-                text: Databases
-                url: /docs/environment/database.html
-                title: Using a database from AWS Lambda
-            custom-domains:
-                text: Custom domains
-                url: /docs/environment/custom-domains.html
-                title: Configuring custom domain names for HTTP applications
-            performances:
-                text: Performance
-                url: /docs/environment/performances.html
-                title: Performance tuning and optimizations
-    -   section: Frameworks
-        items:
-            laravel:
-                text: Laravel
-                url: /docs/frameworks/laravel.html
-                title: Learn how to deploy serverless Laravel applications
-            symfony:
-                text: Symfony
-                url: /docs/frameworks/symfony.html
-                title: Learn how to deploy serverless Symfony applications
-    -   section: Learning
-        items:
-            case-studies:
-                text: Case studies
-                url: /docs/case-studies.html
-                title: A collection of case studies of serverless PHP applications built using Bref.
-            community:
-                text: Community
-                url: /docs/community.html
-                title: Places where to learne and exchange about Bref.
->>>>>>> 88a5e5db
+                    title: Places where to learne and exchange about Bref.