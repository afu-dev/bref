--- conflicted
+++ resolved
@@ -40,15 +40,9 @@
         "dms/phpunit-arraysubset-asserts": "^0.4",
         "doctrine/coding-standard": "^8.0",
         "guzzlehttp/guzzle": "^7.5",
-<<<<<<< HEAD
         "phpstan/phpstan": "^1.10.26",
         "phpunit/phpunit": "^9.6.10",
-        "symfony/console": "^4.4|^5.0|^6.0"
-=======
-        "phpstan/phpstan": "^1.0",
-        "phpunit/phpunit": "^9.0",
         "symfony/console": "^4.4|^5.0|^6.0|^7.0"
->>>>>>> 5a7e47c6
     },
     "scripts": {
         "test": [
