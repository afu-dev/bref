---
title: Logs
currentMenu: logs
introduction: Learn how to write and read PHP logs on AWS Lambda using Bref.
---

As explained in the [storage documentation](storage.md), the filesystem on AWS Lambda is:

- read-only, except for `/tmp`
- not shared between lambda instances
- not persistent

Because of that, logs should not be stored on disk.

## CloudWatch

The simplest solution is to push logs to AWS CloudWatch, AWS' service for logs.

### PHP errors and warnings

By default, all PHP errors, warnings and notices emitted by PHP will be forwarded into CloudWatch.

That means that you don't have to configure anything to log errors, warnings or uncaught exceptions.

### Writing logs

Your application can write logs to CloudWatch:

- in a [PHP function](/docs/runtimes/function.md): write logs to `stdout` (using `echo` for example) or `stderr`
- in a [HTTP application](/docs/runtimes/http.md): write logs to `stderr`

For example with [Monolog](https://github.com/Seldaek/monolog):

```php
$log = new Monolog\Logger('name');
$log->pushHandler(new StreamHandler('php://stderr', Logger::WARNING));

$log->warning('This is a warning!');
```

For simple needs, you can replace Monolog with [Bref's logger](https://github.com/brefphp/logger), a PSR-3 logger designed for AWS Lambda:

```php
$logger = new \Bref\Logger\StderrLogger();

$log->warning('This is a warning!');
```

### Reading logs

<<<<<<< HEAD
To read logs, either open the [CloudWatch console](https://us-east-1.console.aws.amazon.com/cloudwatch/home) or use `serverless logs`:
=======
To read logs, either open the [CloudWatch console](https://console.aws.amazon.com/cloudwatch/home#logs:) or use SAM in the CLI:
>>>>>>> 8e67dfd9

```bash
serverless logs -f <function-name>

# Tail logs:
serverless logs -f <function-name> --tail
```

## Advanced use cases

If you have more specific needs you can send logs to other services, for example Logstash, Papertrail, or Loggly.<|MERGE_RESOLUTION|>--- conflicted
+++ resolved
@@ -48,11 +48,7 @@
 
 ### Reading logs
 
-<<<<<<< HEAD
-To read logs, either open the [CloudWatch console](https://us-east-1.console.aws.amazon.com/cloudwatch/home) or use `serverless logs`:
-=======
-To read logs, either open the [CloudWatch console](https://console.aws.amazon.com/cloudwatch/home#logs:) or use SAM in the CLI:
->>>>>>> 8e67dfd9
+To read logs, either open the [CloudWatch console](https://console.aws.amazon.com/cloudwatch/home#logs:) or use `serverless logs`:
 
 ```bash
 serverless logs -f <function-name>
