'use strict';

const {listLayers} = require('./plugin/layers');
const {runConsole} = require('./plugin/run-console');
const {runLocal} = require('./plugin/local');
const fs = require('fs');
const path = require('path');

/**
 * This file declares a plugin for the Serverless framework.
 *
 * This lets us define variables and helpers to simplify creating PHP applications.
 */

class ServerlessPlugin {
    constructor(serverless, options, utils) {
        this.serverless = serverless;
        this.provider = this.serverless.getProvider('aws');

        if (!utils) {
            throw new serverless.classes.Error('Bref requires Serverless Framework v3, but an older v2 version is running.\nPlease upgrade to Serverless Framework v3.');
        }

        // Automatically enable faster deployments (unless a value is already set)
        // https://www.serverless.com/framework/docs/providers/aws/guide/deploying#deployment-method
        if (! serverless.service.provider.deploymentMethod) {
            serverless.service.provider.deploymentMethod = 'direct';
        }

        const filename = path.resolve(__dirname, 'layers.json');
        this.layers = JSON.parse(fs.readFileSync(filename).toString());

        this.runtimes = Object.keys(this.layers)
            .filter(name => !name.startsWith('arm-'));
        // Console runtimes must have a PHP version provided
        this.runtimes = this.runtimes.filter(name => name !== 'console');
        this.runtimes.push('php-80-console', 'php-81-console', 'php-82-console');

        this.checkCompatibleRuntime();

        serverless.configSchemaHandler.schema.definitions.awsLambdaRuntime.enum.push(...this.runtimes);

        // Declare `${bref:xxx}` variables
        // See https://www.serverless.com/framework/docs/guides/plugins/custom-variables
        // noinspection JSUnusedGlobalSymbols
        this.configurationVariablesSources = {
            bref: {
                resolve: async ({address, resolveConfigurationProperty, options}) => {
                    // `address` and `params` reflect values configured with a variable: ${bref(param1, param2):address}

                    // `options` is CLI options
                    // `resolveConfigurationProperty` allows to access other configuration properties,
                    // and guarantees to return a fully resolved form (even if property is configured with variables)
                    const region = options.region || await resolveConfigurationProperty(['provider', 'region']);

                    if (!address.startsWith('layer.')) {
                        throw new serverless.classes.Error(`Unknown Bref variable \${bref:${address}}, the only supported syntax right now is \${bref:layer.XXX}`);
                    }

                    const layerName = address.substring('layer.'.length);
                    return {
                        value: this.getLayerArn(layerName, region),
                    }
                }
            }
        };

        this.commands = {
            'bref:cli': {
                usage: 'Runs a CLI command in AWS Lambda',
                lifecycleEvents: ['run'],
                options: {
                    // Define the '--args' option with the '-a' shortcut
                    args: {
                        usage: 'Specify the arguments/options of the command to run on AWS Lambda',
                        shortcut: 'a',
                        type: 'string',
                    },
                },
            },
            'bref:local': {
                usage: 'Runs a PHP Lambda function locally (better alternative to "serverless local")',
                lifecycleEvents: ['run'],
                options: {
                    function: {
                        usage: 'The name of the function to invoke',
                        shortcut: 'f',
                        required: true,
                        type: 'string',
                    },
                    data: {
                        usage: 'The data (as a JSON string) to pass to the handler',
                        shortcut: 'd',
                        type: 'string',
                    },
                    path: {
                        usage: 'Path to JSON or YAML file holding input data (use either this or --data)',
                        shortcut: 'p',
                        type: 'string',
                    },
                },
            },
            'bref:layers': {
                usage: 'Displays the versions of the Bref layers',
                lifecycleEvents: ['show'],
            },
        };

        // noinspection JSUnusedGlobalSymbols
        this.hooks = {
            'initialize': () => {
<<<<<<< HEAD
                for (const [, f] of Object.entries(this.serverless.service.functions)) {
                    if (this.runtimes.includes(f.runtime)) {
                        let layerName = f.runtime;
                        f.runtime = 'provided.al2';
                        f.layers = f.layers || []; // make sure it's an array

                        // Automatically use ARM layers if the function is deployed to an ARM architecture
                        if (f.architecture === 'arm64' || (this.serverless.service.provider.architecture === 'arm64' && !f.architecture)) {
                            layerName = 'arm-' + layerName;
                        }

                        if (layerName.endsWith('-console')) {
                            layerName = layerName.substring(0, layerName.length - '-console'.length);
                            f.layers.unshift(this.getLayerArn('console', this.provider.getRegion()));
                            f.layers.unshift(this.getLayerArn(layerName, this.provider.getRegion()));
                        } else {
                            f.layers.unshift(this.getLayerArn(layerName, this.provider.getRegion()));
                        }
                    }
                }
            },
            // Custom commands
            'bref:cli:run': () => runConsole(this.serverless, options),
            'bref:local:run': () => runLocal(this.serverless, options),
            'bref:layers:show': () => listLayers(this.serverless, utils.log),
=======
                this.addCustomIamRoleForVendorArchiveDownload();
                try {
                    this.telemetry();
                } catch (e) {
                    // These errors should not stop the execution
                    this.logVerbose(`Could not send telemetry: ${e}`);
                }
            },

            // Separate vendor for `sls deploy` command
            'package:setupProviderConfiguration': this.createVendorZip.bind(this),
            'after:aws:deploy:deploy:createStack': this.uploadVendorZip.bind(this),
            // Separate vendor for `sls deploy function` command
            'before:deploy:function:initialize': this.createVendorZip.bind(this),
            'after:deploy:function:initialize': this.uploadVendorZip.bind(this),

            'before:remove:remove': this.removeVendorArchives.bind(this)
>>>>>>> cf01e31c
        };
    }

    checkCompatibleRuntime() {
        const errorMessage = 'Bref layers are not compatible with the "provided" runtime.\nYou have to use the "provided.al2" runtime instead in serverless.yml.\nMore details here: https://bref.sh/docs/news/01-bref-1.0.html#amazon-linux-2';
        if (this.serverless.service.provider.runtime === 'provided') {
            throw new this.serverless.classes.Error(errorMessage);
        }
        for (const [, f] of Object.entries(this.serverless.service.functions)) {
            if (f.runtime === 'provided') {
                throw new this.serverless.classes.Error(errorMessage);
            }
        }
    }

    getLayerArn(layerName, region) {
        if (! (layerName in this.layers)) {
            throw new this.serverless.classes.Error(`Unknown Bref layer named "${layerName}".\nIs that a typo? Check out https://bref.sh/docs/runtimes/ to see the correct name of Bref layers.`);
        }
        if (! (region in this.layers[layerName])) {
            throw new this.serverless.classes.Error(`There is no Bref layer named "${layerName}" in region "${region}".\nThat region may not be supported yet. Check out https://runtimes.bref.sh to see the list of supported regions.\nOpen an issue to ask for that region to be supported: https://github.com/brefphp/bref/issues`);
        }
        const version = this.layers[layerName][region];
        return `arn:aws:lambda:${region}:534081306603:layer:${layerName}:${version}`;
    }

    /**
     * Bref telemetry to estimate the number of users and which commands are most used.
     *
     * The data sent is anonymous, and sent over UDP.
     * Unlike TCP, UDP does not check that the message correctly arrived to the server.
     * It doesn't even establish a connection: the data is sent over the network and the code moves on to the next line.
     * That means that UDP is extremely fast (150 micro-seconds) and will not impact the CLI.
     * It can be disabled by setting the `SLS_TELEMETRY_DISABLED` environment variable to `1`.
     *
     * About UDP: https://en.wikipedia.org/wiki/User_Datagram_Protocol
     */
    telemetry() {
        // Respect the native env variable
        if (process.env.SLS_TELEMETRY_DISABLED) {
            return;
        }

        const userConfig = require(process.mainModule.path + '/../node_modules/@serverless/utils/config');
        const ci = require(process.mainModule.path + '/../node_modules/ci-info');

        let command = 'unknown';
        if (this.serverless.processedInput && this.serverless.processedInput.commands) {
            command = this.serverless.processedInput.commands.join(' ');
        }

        const payload = {
            cli: 'sls',
            v: 1, // Bref version
            c: command,
            ci: ci.isCI,
            install: userConfig.get('meta.created_at'),
            uid: userConfig.get('frameworkId'), // anonymous user ID created by the Serverless Framework
        };
        /** @type {Record<string, any>} */
        const config = this.serverless.service;
        const plugins = config.plugins ? config.plugins.modules || config.plugins : [];
        // Lift construct types
        if (plugins.includes('serverless-lift') && typeof config.constructs === 'object') {
            payload.constructs = Object.values(config.constructs)
                .map((construct) => (typeof construct === 'object' && construct.type) ? construct.type : null)
                .filter(Boolean);
        }

        // Send as a UDP packet to 108.128.197.71:8888
        const dgram = require('dgram');
        const client = dgram.createSocket('udp4');
        // This IP address is the Bref server.
        // If this server is down or unreachable, there should be no difference in overhead
        // or execution time.
        client.send(JSON.stringify(payload), 8888, '108.128.197.71', (err) => {
            if (err) {
                this.logVerbose(`Could not send telemetry: ${err.message}`);
            }
            client.close();
        });
    }
}

module.exports = ServerlessPlugin;<|MERGE_RESOLUTION|>--- conflicted
+++ resolved
@@ -109,7 +109,6 @@
         // noinspection JSUnusedGlobalSymbols
         this.hooks = {
             'initialize': () => {
-<<<<<<< HEAD
                 for (const [, f] of Object.entries(this.serverless.service.functions)) {
                     if (this.runtimes.includes(f.runtime)) {
                         let layerName = f.runtime;
@@ -130,13 +129,6 @@
                         }
                     }
                 }
-            },
-            // Custom commands
-            'bref:cli:run': () => runConsole(this.serverless, options),
-            'bref:local:run': () => runLocal(this.serverless, options),
-            'bref:layers:show': () => listLayers(this.serverless, utils.log),
-=======
-                this.addCustomIamRoleForVendorArchiveDownload();
                 try {
                     this.telemetry();
                 } catch (e) {
@@ -144,16 +136,10 @@
                     this.logVerbose(`Could not send telemetry: ${e}`);
                 }
             },
-
-            // Separate vendor for `sls deploy` command
-            'package:setupProviderConfiguration': this.createVendorZip.bind(this),
-            'after:aws:deploy:deploy:createStack': this.uploadVendorZip.bind(this),
-            // Separate vendor for `sls deploy function` command
-            'before:deploy:function:initialize': this.createVendorZip.bind(this),
-            'after:deploy:function:initialize': this.uploadVendorZip.bind(this),
-
-            'before:remove:remove': this.removeVendorArchives.bind(this)
->>>>>>> cf01e31c
+            // Custom commands
+            'bref:cli:run': () => runConsole(this.serverless, options),
+            'bref:local:run': () => runLocal(this.serverless, options),
+            'bref:layers:show': () => listLayers(this.serverless, utils.log),
         };
     }
 
